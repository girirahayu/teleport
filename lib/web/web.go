/*
Copyright 2015 Gravitational, Inc.

Licensed under the Apache License, Version 2.0 (the "License");
you may not use this file except in compliance with the License.
You may obtain a copy of the License at

    http://www.apache.org/licenses/LICENSE-2.0

Unless required by applicable law or agreed to in writing, software
distributed under the License is distributed on an "AS IS" BASIS,
WITHOUT WARRANTIES OR CONDITIONS OF ANY KIND, either express or implied.
See the License for the specific language governing permissions and
limitations under the License.
*/

// Package web implements web proxy handler that provides
// web interface to view and connect to teleport nodes
package web

import (
	"encoding/base64"
	"encoding/json"
	"fmt"
	"html/template"
	"io/ioutil"
	"net/http"
	"net/url"
	"path/filepath"
	"strconv"
	"strings"
	"sync"
	"time"

	"github.com/gravitational/teleport"
	"github.com/gravitational/teleport/lib/auth"
	"github.com/gravitational/teleport/lib/events"
	"github.com/gravitational/teleport/lib/httplib"
	"github.com/gravitational/teleport/lib/recorder"
	"github.com/gravitational/teleport/lib/reversetunnel"
	"github.com/gravitational/teleport/lib/services"
	"github.com/gravitational/teleport/lib/session"
	"github.com/gravitational/teleport/lib/utils"

	log "github.com/Sirupsen/logrus"
	"github.com/codahale/lunk"
	"github.com/gravitational/roundtrip"
	"github.com/gravitational/trace"
	"github.com/julienschmidt/httprouter"
	"github.com/mailgun/lemma/secret"
	"github.com/mailgun/ttlmap"
)

// Handler is HTTP web proxy handler
type Handler struct {
	sync.Mutex
	httprouter.Router
	cfg                     Config
	auth                    *sessionCache
	sites                   *ttlmap.TtlMap
	sessionStreamPollPeriod time.Duration
}

// HandlerOption is a functional argument - an option that can be passed
// to NewHandler function
type HandlerOption func(h *Handler) error

// SetSessionStreamPollPeriod sets polling period for session streams
func SetSessionStreamPollPeriod(period time.Duration) HandlerOption {
	return func(h *Handler) error {
		if period < 0 {
			return trace.Wrap(teleport.BadParameter("period", "period should be non zero"))
		}
		h.sessionStreamPollPeriod = period
		return nil
	}
}

// Config represents web handler configuration parameters
type Config struct {
	// InsecureHTTPMode tells whether handler is running
	// in HTTP only that is considered insecure (as opposed to HTTPS)
	InsecureHTTPMode bool
	// Proxy is a reverse tunnel proxy that handles connections
	// to various sites
	Proxy reversetunnel.Server
	// AssetsDir is a directory with web assets (js files, css files)
	AssetsDir string
	// AuthServers is a list of auth servers this proxy talks to
	AuthServers utils.NetAddr
	// DomainName is a domain name served by web handler
	DomainName string
	// ProxyClient is a client that authenticated as proxy
	ProxyClient auth.ClientI
	// DIsableUI allows to turn off serving web based UI
	DisableUI bool
}

// Version is a current webapi version
const APIVersion = "v1"

// NewHandler returns a new instance of web proxy handler
<<<<<<< HEAD
func NewHandler(cfg Config, opts ...HandlerOption) (http.Handler, error) {
	const apiPrefix = "/" + APIVersion
=======
func NewHandler(cfg Config, opts ...HandlerOption) (*Handler, error) {
>>>>>>> 2042e462
	lauth, err := newSessionHandler(!cfg.InsecureHTTPMode, []utils.NetAddr{cfg.AuthServers})
	if err != nil {
		return nil, trace.Wrap(err)
	}

	h := &Handler{
		cfg:  cfg,
		auth: lauth,
	}

	for _, o := range opts {
		if err := o(h); err != nil {
			return nil, trace.Wrap(err)
		}
	}

	if h.sessionStreamPollPeriod == 0 {
		h.sessionStreamPollPeriod = defaultPollPeriod
	}

	// Helper logout method
	h.GET("/webapi/logout", h.withAuth(h.logout))

	// Web sessions
	h.POST("/webapi/sessions", httplib.MakeHandler(h.createSession))
	h.DELETE("/webapi/sessions/:sid", h.withAuth(h.deleteSession))
	h.POST("/webapi/sessions/renew", h.withAuth(h.renewSession))

	// Users
	h.GET("/webapi/users/invites/:token", httplib.MakeHandler(h.renderUserInvite))
	h.POST("/webapi/users", httplib.MakeHandler(h.createNewUser))

	// Issues SSH temp certificates based on 2FA access creds
	h.POST("/webapi/ssh/certs", httplib.MakeHandler(h.createSSHCert))

	// list available sites
	h.GET("/webapi/sites", h.withAuth(h.getSites))

	// Site specific API

	// get nodes
	h.GET("/webapi/sites/:site/nodes", h.withSiteAuth(h.getSiteNodes))
	// get site events
	h.GET("/webapi/sites/:site/events", h.withSiteAuth(h.siteGetEvents))
	// get site session events
	h.GET("/webapi/sites/:site/events/sessions", h.withSiteAuth(h.siteGetSessionEvents))
	// connect to node via websocket (that's why it's a GET method)
	h.GET("/webapi/sites/:site/connect", h.withSiteAuth(h.siteNodeConnect))
	// get session event stream
	h.GET("/webapi/sites/:site/sessions/:sid/events/stream", h.withSiteAuth(h.siteSessionStream))
	// generate a new session
	h.POST("/webapi/sites/:site/sessions", h.withSiteAuth(h.siteSessionGenerate))
	// update session parameters
	h.PUT("/webapi/sites/:site/sessions/:sid", h.withSiteAuth(h.siteSessionUpdate))
	// get session
	h.GET("/webapi/sites/:site/sessions/:sid", h.withSiteAuth(h.siteSessionGet))
	// get session chunks
	h.GET("/webapi/sites/:site/sessions/:sid/chunks", h.withSiteAuth(h.siteSessionGetChunks))
	// get session chunks count
	h.GET("/webapi/sites/:site/sessions/:sid/chunkscount", h.withSiteAuth(h.siteSessionGetChunksCount))

	// OIDC related callback handlers
	h.GET("/webapi/oidc/login/web", httplib.MakeHandler(h.oidcLoginWeb))
	h.POST("/webapi/oidc/login/console", httplib.MakeHandler(h.oidcLoginConsole))
	h.GET("/webapi/oidc/callback", httplib.MakeHandler(h.oidcCallback))

	// if Web UI is enabled, chekc the assets dir:
	var (
		writeSettings http.HandlerFunc
		indexPage     *template.Template
	)
	if !cfg.DisableUI {
		indexPath := filepath.Join(cfg.AssetsDir, "/index.html")
		indexContent, err := ioutil.ReadFile(indexPath)
		if err != nil {
			return nil, trace.Wrap(teleport.ConvertSystemError(err))
		}
		indexPage, err = template.New("index").Parse(string(indexContent))
		if err != nil {
			return nil, trace.Wrap(teleport.BadParameter("index", fmt.Sprintf("failed parsing template %v: %v", indexPath, err)))
		}
		writeSettings = httplib.MakeStdHandler(h.getSettings)
	}

	routingHandler := http.HandlerFunc(func(w http.ResponseWriter, r *http.Request) {
		// request is going to the API?
		if strings.HasPrefix(r.URL.Path, apiPrefix) {
			http.StripPrefix(apiPrefix, h).ServeHTTP(w, r)
			return
		}

		// request is going to the web UI
		if cfg.DisableUI {
			w.WriteHeader(http.StatusNotImplemented)
			return
		}

		// redirect to "/web" when someone hits "/"
		if r.URL.Path == "/" {
			http.Redirect(w, r, "/web", http.StatusFound)
			return
		}

		// serve Web UI:
		if strings.HasPrefix(r.URL.Path, "/web/app") {
			http.StripPrefix("/web", http.FileServer(http.Dir(cfg.AssetsDir))).ServeHTTP(w, r)
		} else if strings.HasPrefix(r.URL.Path, "/web/config.js") {
			writeSettings.ServeHTTP(w, r)
		} else if strings.HasPrefix(r.URL.Path, "/web") {
			ctx, err := h.AuthenticateRequest(w, r, false)
			session := struct {
				Session string
			}{Session: base64.StdEncoding.EncodeToString([]byte("{}"))}
			if err == nil {
				re, err := NewSessionResponse(ctx)
				if err == nil {
					out, err := json.Marshal(re)
					if err == nil {
						session.Session = base64.StdEncoding.EncodeToString(out)
					}
				}
			}
			indexPage.Execute(w, session)
<<<<<<< HEAD
=======
		} else if strings.HasPrefix(r.URL.Path, "/"+Version) {
			http.StripPrefix("/"+Version, h).ServeHTTP(w, r)
		} else {
			http.NotFound(w, r)
>>>>>>> 2042e462
		}
	})

	h.NotFound = routingHandler

	return h, nil
}

type webSettings struct {
	Auth struct {
		OIDCConnectors []string `json:"oidc_connectors"`
	} `json:"auth"`
}

func (m *Handler) getSettings(w http.ResponseWriter, r *http.Request) (interface{}, error) {
	settings := &webSettings{}
	connectors, err := m.cfg.ProxyClient.GetOIDCConnectors(false)
	if err != nil {
		return nil, trace.Wrap(err)
	}
	for _, connector := range connectors {
		settings.Auth.OIDCConnectors = append(settings.Auth.OIDCConnectors, connector.ID)
	}
	if len(settings.Auth.OIDCConnectors) == 0 {
		settings.Auth.OIDCConnectors = make([]string, 0)
	}
	out, err := json.Marshal(settings)
	if err != nil {
		return nil, trace.Wrap(err)
	}
	fmt.Fprintf(w, "var GRV_CONFIG = %v;", string(out))
	return nil, nil
}

func (m *Handler) oidcLoginWeb(w http.ResponseWriter, r *http.Request, p httprouter.Params) (interface{}, error) {
	log.Infof("oidcLoginWeb start")
	query := r.URL.Query()
	clientRedirectURL := query.Get("redirect_url")
	if clientRedirectURL == "" {
		return nil, trace.Wrap(teleport.BadParameter("redirect_url", "missing redirect_url query parameter"))
	}
	connectorID := query.Get("connector_id")
	if connectorID == "" {
		return nil, trace.Wrap(teleport.BadParameter("connector_id", "missing connector_id query parameter"))
	}
	response, err := m.cfg.ProxyClient.CreateOIDCAuthRequest(
		services.OIDCAuthRequest{
			ConnectorID:       connectorID,
			CreateWebSession:  true,
			ClientRedirectURL: clientRedirectURL,
		})
	if err != nil {
		return nil, trace.Wrap(err)
	}
	log.Infof("got auth response: %#v", response)
	http.Redirect(w, r, response.RedirectURL, http.StatusFound)
	return nil, nil
}

type oidcLoginConsoleReq struct {
	RedirectURL string        `json:"redirect_url"`
	PublicKey   []byte        `json:"public_key"`
	CertTTL     time.Duration `json:"cert_ttl"`
	ConnectorID string        `json:"connector_id"`
}

type oidcLoginConsoleResponse struct {
	RedirectURL string `json:"redirect_url"`
}

func (m *Handler) oidcLoginConsole(w http.ResponseWriter, r *http.Request, p httprouter.Params) (interface{}, error) {
	log.Infof("oidcLoginConsole start")
	var req *oidcLoginConsoleReq
	if err := httplib.ReadJSON(r, &req); err != nil {
		return nil, trace.Wrap(err)
	}
	if req.RedirectURL == "" {
		return nil, trace.Wrap(
			teleport.BadParameter("RedirectURL", "missing RedirectURL"))
	}
	if len(req.PublicKey) == 0 {
		return nil, trace.Wrap(
			teleport.BadParameter("PublicKey", "missing PublicKey"))
	}
	if req.ConnectorID == "" {
		return nil, trace.Wrap(
			teleport.BadParameter("ConnectorID", "missing ConnectorID"))
	}
	response, err := m.cfg.ProxyClient.CreateOIDCAuthRequest(
		services.OIDCAuthRequest{
			ConnectorID:       req.ConnectorID,
			ClientRedirectURL: req.RedirectURL,
			PublicKey:         req.PublicKey,
			CertTTL:           req.CertTTL,
		})
	if err != nil {
		return nil, trace.Wrap(err)
	}
	log.Infof("got auth response: %#v", response)
	return &oidcLoginConsoleResponse{RedirectURL: response.RedirectURL}, nil
}

func (m *Handler) oidcCallback(w http.ResponseWriter, r *http.Request, p httprouter.Params) (interface{}, error) {
	log.Infof("oidcLogin validate: %#v", r.URL.Query())
	response, err := m.cfg.ProxyClient.ValidateOIDCAuthCallback(r.URL.Query())
	if err != nil {
		log.Infof("VALIDATE error: %v", err)
		return nil, trace.Wrap(err)
	}
	log.Infof("oidcCallback got response: %v", response)
	// if we created web session, set session cookie and redirect to original url
	if response.Req.CreateWebSession {
		log.Infof("oidcCallback redirecting to web browser")
		if err := SetSession(w, response.Username, response.Session.ID); err != nil {
			return nil, trace.Wrap(err)
		}
		http.Redirect(w, r, response.Req.ClientRedirectURL, http.StatusFound)
		return nil, nil
	}
	log.Infof("oidcCallback redirecting to console login")
	if len(response.Req.PublicKey) == 0 {
		return nil, trace.Wrap(teleport.BadParameter("req", "not a web or console oidc login request"))
	}
	u, err := url.Parse(response.Req.ClientRedirectURL)
	if err != nil {
		return nil, trace.Wrap(err)
	}
	consoleResponse := SSHLoginResponse{
		Username:    response.Username,
		Cert:        response.Cert,
		HostSigners: response.HostSigners,
	}
	out, err := json.Marshal(consoleResponse)
	if err != nil {
		return nil, trace.Wrap(err)
	}
	values := u.Query()
	secretKey := values.Get("secret")
	if secretKey == "" {
		return nil, trace.Wrap(teleport.BadParameter("secret", "missing secret"))
	}
	values.Set("secret", "") // remove secret so others can't see it
	secretKeyBytes, err := secret.EncodedStringToKey(secretKey)
	if err != nil {
		return nil, trace.Wrap(teleport.BadParameter("secret", "bad secret"))
	}
	encryptor, err := secret.New(&secret.Config{KeyBytes: secretKeyBytes})
	if err != nil {
		return nil, trace.Wrap(err)
	}
	sealedBytes, err := encryptor.Seal(out)
	if err != nil {
		return nil, trace.Wrap(err)
	}
	sealedBytesData, err := json.Marshal(sealedBytes)
	if err != nil {
		return nil, trace.Wrap(err)
	}
	values.Set("response", string(sealedBytesData))
	u.RawQuery = values.Encode()
	log.Infof("redirecting to %v", u.String())
	http.Redirect(w, r, u.String(), http.StatusFound)
	return nil, nil
}

// createSessionReq is a request to create session from username, password and second
// factor token
type createSessionReq struct {
	User              string `json:"user"`
	Pass              string `json:"pass"`
	SecondFactorToken string `json:"second_factor_token"`
}

// CreateSessionResponse returns OAuth compabible data about
// access token: https://tools.ietf.org/html/rfc6749
type CreateSessionResponse struct {
	// Type is token type (bearer)
	Type string `json:"type"`
	// Token value
	Token string `json:"token"`
	// User represents the user
	User services.User `json:"user"`
	// ExpiresIn sets seconds before this token is not valid
	ExpiresIn int `json:"expires_in"`
}

type createSessionResponseRaw struct {
	// Type is token type (bearer)
	Type string `json:"type"`
	// Token value
	Token string `json:"token"`
	// User represents the user
	User json.RawMessage `json:"user"`
	// ExpiresIn sets seconds before this token is not valid
	ExpiresIn int `json:"expires_in"`
}

func (r createSessionResponseRaw) response() (*CreateSessionResponse, error) {
	user, err := services.GetUserUnmarshaler()(r.User)
	if err != nil {
		return nil, trace.Wrap(err)
	}
	return &CreateSessionResponse{Type: r.Type, Token: r.Token, ExpiresIn: r.ExpiresIn, User: user}, nil
}

func NewSessionResponse(ctx *SessionContext) (*CreateSessionResponse, error) {
	clt, err := ctx.GetClient()
	if err != nil {
		return nil, trace.Wrap(err)
	}
	webSession := ctx.GetWebSession()
	user, err := clt.GetUser(webSession.Username)
	if err != nil {
		return nil, trace.Wrap(err)
	}
	return &CreateSessionResponse{
		Type:      roundtrip.AuthBearer,
		Token:     webSession.WS.BearerToken,
		User:      user,
		ExpiresIn: int(time.Now().Sub(webSession.WS.Expires) / time.Second),
	}, nil
}

// createSession creates a new web session based on user, pass and 2nd factor token
//
// POST /v1/webapi/sessions
//
// {"user": "alex", "pass": "abc123", "second_factor_token": "token"}
//
// Response
//
// {"type": "bearer", "token": "bearer token", "user": {"name": "alex", "allowed_logins": ["admin", "bob"]}, "expires_in": 20}
//
func (m *Handler) createSession(w http.ResponseWriter, r *http.Request, p httprouter.Params) (interface{}, error) {
	var req *createSessionReq
	if err := httplib.ReadJSON(r, &req); err != nil {
		return nil, trace.Wrap(err)
	}
	sess, err := m.auth.Auth(req.User, req.Pass, req.SecondFactorToken)
	if err != nil {
		log.Infof("bad access credentials: %v", err)
		return nil, trace.Wrap(teleport.AccessDenied("bad auth credentials"))
	}
	if err := SetSession(w, req.User, sess.ID); err != nil {
		return nil, trace.Wrap(err)
	}
	ctx, err := m.auth.ValidateSession(req.User, sess.ID)
	if err != nil {
		return nil, trace.Wrap(teleport.AccessDenied("need auth"))
	}
	return NewSessionResponse(ctx)
}

// logout is a helper that deletes
//
// GET /v1/webapi/logout
//
// Response - redirects to /web/login and deletes current session
//
//
func (m *Handler) logout(w http.ResponseWriter, r *http.Request, _ httprouter.Params, ctx *SessionContext) (interface{}, error) {
	if err := ctx.Invalidate(); err != nil {
		return nil, trace.Wrap(err)
	}
	if err := ClearSession(w); err != nil {
		return nil, trace.Wrap(err)
	}
	http.Redirect(w, r, "/web/login", http.StatusFound)
	return nil, nil
}

// deleteSession is called to sign out user
//
// DELETE /v1/webapi/sessions/:sid
//
// Response:
//
// {"message": "ok"}
//
func (m *Handler) deleteSession(w http.ResponseWriter, r *http.Request, _ httprouter.Params, ctx *SessionContext) (interface{}, error) {
	if err := ctx.Invalidate(); err != nil {
		return nil, trace.Wrap(err)
	}
	if err := ClearSession(w); err != nil {
		return nil, trace.Wrap(err)
	}
	return ok(), nil
}

// renewSession is called to renew the session that is about to expire
// it issues the new session and generates new session cookie.
// It's important to understand that the old session becomes effectively invalid.
//
// POST /v1/webapi/sessions/renew
//
// Response
//
// {"type": "bearer", "token": "bearer token", "user": {"name": "alex", "allowed_logins": ["admin", "bob"]}, "expires_in": 20}
//
//
func (m *Handler) renewSession(w http.ResponseWriter, r *http.Request, _ httprouter.Params, ctx *SessionContext) (interface{}, error) {
	newSess, err := ctx.CreateWebSession()
	if err != nil {
		return nil, trace.Wrap(err)
	}
	// transfer ownership over connections that were opened in the
	// sessionContext
	newContext, err := ctx.parent.ValidateSession(newSess.Username, newSess.ID)
	if err != nil {
		return nil, trace.Wrap(err)
	}
	newContext.AddClosers(ctx.TransferClosers()...)
	if err := SetSession(w, newSess.Username, newSess.ID); err != nil {
		return nil, trace.Wrap(err)
	}
	return NewSessionResponse(newContext)
}

type renderUserInviteResponse struct {
	InviteToken string `json:"invite_token"`
	User        string `json:"user"`
	QR          []byte `json:"qr"`
}

// renderUserInvite is called to show user the new user invitation page
//
// GET /v1/webapi/users/invites/:token
//
// Response:
//
// {"invite_token": "token", "user": "alex", qr: "base64-encoded-qr-code image"}
//
//
func (m *Handler) renderUserInvite(w http.ResponseWriter, r *http.Request, p httprouter.Params) (interface{}, error) {
	token := p[0].Value
	user, QRCodeBytes, _, err := m.auth.GetUserInviteInfo(token)
	if err != nil {
		return nil, trace.Wrap(err)
	}

	return &renderUserInviteResponse{
		InviteToken: token,
		User:        user,
		QR:          QRCodeBytes,
	}, nil
}

// createNewUser req is a request to create a new Teleport user
type createNewUserReq struct {
	InviteToken       string `json:"invite_token"`
	Pass              string `json:"pass"`
	SecondFactorToken string `json:"second_factor_token"`
}

// createNewUser creates new user entry based on the invite token
//
// POST /v1/webapi/users
//
// {"invite_token": "unique invite token", "pass": "user password", "second_factor_token": "valid second factor token"}
//
// Sucessful response: (session cookie is set)
//
// {"type": "bearer", "token": "bearer token", "user": "alex", "expires_in": 20}
func (m *Handler) createNewUser(w http.ResponseWriter, r *http.Request, p httprouter.Params) (interface{}, error) {
	var req *createNewUserReq
	if err := httplib.ReadJSON(r, &req); err != nil {
		return nil, trace.Wrap(err)
	}
	sess, err := m.auth.CreateNewUser(req.InviteToken, req.Pass, req.SecondFactorToken)
	if err != nil {
		return nil, trace.Wrap(err)
	}
	ctx, err := m.auth.ValidateSession(sess.Username, sess.ID)
	if err != nil {
		return nil, trace.Wrap(err)
	}
	if err := SetSession(w, sess.Username, sess.ID); err != nil {
		return nil, trace.Wrap(err)
	}
	return NewSessionResponse(ctx)
}

type getSitesResponse struct {
	Sites []site `json:"sites"`
}

type site struct {
	Name          string    `json:"name"`
	LastConnected time.Time `json:"last_connected"`
	Status        string    `json:"status"`
}

func convertSites(rs []reversetunnel.RemoteSite) []site {
	out := make([]site, len(rs))
	for i := range rs {
		out[i] = site{
			Name:          rs[i].GetName(),
			LastConnected: rs[i].GetLastConnected(),
			Status:        rs[i].GetStatus(),
		}
	}
	return out
}

// getSites returns a list of sites
//
// GET /v1/webapi/sites
//
// Sucessful response:
//
// {"sites": {"name": "localhost", "last_connected": "RFC3339 time", "status": "active"}}
//
func (m *Handler) getSites(w http.ResponseWriter, r *http.Request, _ httprouter.Params, c *SessionContext) (interface{}, error) {
	return getSitesResponse{
		Sites: convertSites(m.cfg.Proxy.GetSites()),
	}, nil
}

type nodeWithSessions struct {
	Node     services.Server   `json:"node"`
	Sessions []session.Session `json:"sessions"`
}

type getSiteNodesResponse struct {
	Nodes []nodeWithSessions `json:"nodes"`
}

/* getSiteNodes returns a list of nodes active in the site

GET /v1/webapi/sites/:site/nodes

Sucessful response:

{"nodes": [
  {
    "node": {
        "addr": "ip:port",
        "hostname": "a.example.com",
        "labels": {"role": "mysql"}, // static key value pairs set by user for every node
        "cmd_labels": {
            "db_status": {
               "command": "mysql -c status", // command periodically executed on server
               "result": "master",  // output of the command
               "period": 1000000000 // microseconds between calls
             }
        }
     },
     "sessions": [{
         "id": "unique session id",
         "parties": [{ // parties is a list of currently active participants
            "id": "party id",
            "user": "alice", // teleport user
            "server_addr": "127.0.0.1:3000",
            "last_active": "time" // RFC3339 timestamp when user was last acive
         }]
     }]
   }
  ]
}
*/
func (m *Handler) getSiteNodes(w http.ResponseWriter, r *http.Request, _ httprouter.Params, c *SessionContext, site reversetunnel.RemoteSite) (interface{}, error) {
	clt, err := site.GetClient()
	if err != nil {
		return nil, trace.Wrap(err)
	}
	servers, err := clt.GetNodes()
	if err != nil {
		return nil, trace.Wrap(err)
	}
	sessions, err := clt.GetSessions()
	if err != nil {
		return nil, trace.Wrap(err)
	}
	nodeMap := make(map[string]*nodeWithSessions, len(servers))
	for i := range servers {
		nodeMap[servers[i].ID] = &nodeWithSessions{Node: servers[i]}
	}
	for i := range sessions {
		sess := sessions[i]
		for _, p := range sess.Parties {
			if _, ok := nodeMap[p.ServerID]; ok {
				nodeMap[p.ServerID].Sessions = append(nodeMap[p.ServerID].Sessions, sess)
			}
		}
	}
	nodes := make([]nodeWithSessions, 0, len(nodeMap))
	for key := range nodeMap {
		nodes = append(nodes, *nodeMap[key])
	}
	return getSiteNodesResponse{
		Nodes: nodes,
	}, nil
}

// siteNodeConnect connect to the site node
//
// GET /v1/webapi/sites/:site/connect?access_token=bearer_token&params=<urlencoded json-structure>
//
// Due to the nature of websocket we can't POST parameters as is, so we have
// to add query parameters. The params query parameter is a url encodeed JSON strucrture:
//
// {"server_id": "uuid", "login": "admin", "term": {"h": 120, "w": 100}, "sid": "123"}
//
// Session id can be empty
//
// Sucessful response is a websocket stream that allows read write to the server
//
func (m *Handler) siteNodeConnect(w http.ResponseWriter, r *http.Request, p httprouter.Params, ctx *SessionContext, site reversetunnel.RemoteSite) (interface{}, error) {
	q := r.URL.Query()
	params := q.Get("params")
	if params == "" {
		return nil, trace.Wrap(teleport.BadParameter("params", "missing params"))
	}
	var req *connectReq
	if err := json.Unmarshal([]byte(params), &req); err != nil {
		return nil, trace.Wrap(err)
	}
	log.Infof("Connect to node: %#v", req)
	connect, err := newConnectHandler(*req, ctx, site)
	if err != nil {
		return nil, trace.Wrap(err)
	}
	// this is to make sure we close web socket connections once
	// sessionContext that owns them expires
	ctx.AddClosers(connect)
	defer connect.Close()
	connect.Handler().ServeHTTP(w, r)
	return nil, nil
}

// sessionStreamEvent is sent over the session stream socket, it contains
// last events that occured (only new events are sent), currently active
// nodes and current active session
type sessionStreamEvent struct {
	Events  []lunk.Entry      `json:"events"`
	Nodes   []services.Server `json:"nodes"`
	Session session.Session   `json:"session"`
}

// siteSessionStream returns a stream of events related to the session
//
// GET /v1/webapi/sites/:site/sessions/:sid/events/stream?access_token=bearer_token
//
// Sucessful response is a websocket stream that allows read write to the server and returns
// json events
//
func (m *Handler) siteSessionStream(w http.ResponseWriter, r *http.Request, p httprouter.Params, ctx *SessionContext, site reversetunnel.RemoteSite) (interface{}, error) {
	sessionID, err := session.ParseID(p.ByName("sid"))
	if err != nil {
		return nil, trace.Wrap(err)
	}

	connect, err := newSessionStreamHandler(
		*sessionID, ctx, site, m.sessionStreamPollPeriod)
	if err != nil {
		return nil, trace.Wrap(err)
	}
	// this is to make sure we close web socket connections once
	// sessionContext that owns them expires
	ctx.AddClosers(connect)
	defer connect.Close()
	connect.Handler().ServeHTTP(w, r)
	return nil, nil
}

type siteSessionGenerateReq struct {
	Session session.Session `json:"session"`
}

type siteSessionGenerateResponse struct {
	Session session.Session `json:"session"`
}

// siteSessionCreate generates a new site session that can be used by UI
//
// POST /v1/webapi/sites/:site/sessions
//
// Request body:
//
// {"session": {"terminal_params": {"w": 100, "h": 100}, "login": "centos"}}
//
// Response body:
//
// {"session": {"id": "session-id", "terminal_params": {"w": 100, "h": 100}, "login": "centos"}}
//
func (m *Handler) siteSessionGenerate(w http.ResponseWriter, r *http.Request, p httprouter.Params, ctx *SessionContext, site reversetunnel.RemoteSite) (interface{}, error) {
	var req *siteSessionGenerateReq
	if err := httplib.ReadJSON(r, &req); err != nil {
		return nil, trace.Wrap(err)
	}
	req.Session.ID = session.NewID()
	req.Session.Created = time.Now().UTC()
	req.Session.LastActive = time.Now().UTC()
	log.Infof("Generated session: %#v", req.Session)
	return siteSessionGenerateResponse{Session: req.Session}, nil
}

type siteSessionUpdateReq struct {
	TerminalParams session.TerminalParams `json:"terminal_params"`
}

// siteSessionUpdate udpdates the site session
//
// PUT /v1/webapi/sites/:site/sessions/:sid
//
// Request body:
//
// {"terminal_params": {"w": 100, "h": 100}}
//
// Response body:
//
// {"message": "ok"}
//
func (m *Handler) siteSessionUpdate(w http.ResponseWriter, r *http.Request, p httprouter.Params, ctx *SessionContext, site reversetunnel.RemoteSite) (interface{}, error) {
	sessionID, err := session.ParseID(p.ByName("sid"))
	if err != nil {
		return nil, trace.Wrap(err)
	}

	var req *siteSessionUpdateReq
	if err := httplib.ReadJSON(r, &req); err != nil {
		return nil, trace.Wrap(err)
	}
	err = ctx.UpdateSessionTerminal(*sessionID, req.TerminalParams)
	if err != nil {
		return nil, trace.Wrap(err)
	}
	return ok(), nil
}

type siteSessionGetResponse struct {
	Session session.Session `json:"session"`
}

// siteSessionGet gets the site session by id
//
// GET /v1/webapi/sites/:site/sessions/:sid
//
// Response body:
//
// {"session": {"id": "sid", "terminal_params": {"w": 100, "h": 100}, "parties": [], "login": "bob"}}
//
func (m *Handler) siteSessionGet(w http.ResponseWriter, r *http.Request, p httprouter.Params, ctx *SessionContext, site reversetunnel.RemoteSite) (interface{}, error) {
	sessionID, err := session.ParseID(p.ByName("sid"))
	if err != nil {
		return nil, trace.Wrap(err)
	}

	clt, err := site.GetClient()
	if err != nil {
		return nil, trace.Wrap(err)
	}

	sess, err := clt.GetSession(*sessionID)
	if err != nil {
		return nil, trace.Wrap(err)
	}
	return siteSessionGetResponse{Session: *sess}, nil
}

type siteSessionGetChunksResponse struct {
	Chunks []recorder.Chunk `json:"chunks"`
}

// siteSessionGetChunks gets the site session recorded chunks
//
// GET /v1/webapi/sites/:site/sessions/:id/chunks?start=1&end=100
//
// *IMPORTANT* start is a chunk id and chunks start from 1 so you have to supply
// chunk starting from 1
//
// Response body:
//
// {"session": {"id": "sid", "terminal_params": {"w": 100, "h": 100}, "parties": [], "login": "bob"}}
//
func (m *Handler) siteSessionGetChunks(w http.ResponseWriter, r *http.Request, p httprouter.Params, ctx *SessionContext, site reversetunnel.RemoteSite) (interface{}, error) {
	sessionID := p.ByName("sid")

	st, en := r.URL.Query().Get("start"), r.URL.Query().Get("end")
	start, err := strconv.Atoi(st)
	if err != nil {
		return nil, trace.Wrap(teleport.BadParameter("start", "need integer"))
	}
	end, err := strconv.Atoi(en)
	if err != nil {
		return nil, trace.Wrap(teleport.BadParameter("end", "need integer"))
	}
	clt, err := site.GetClient()
	if err != nil {
		return nil, trace.Wrap(err)
	}
	reader, err := clt.GetChunkReader(sessionID)
	if err != nil {
		return nil, trace.Wrap(err)
	}
	defer reader.Close()
	chunks, err := reader.ReadChunks(start, end)
	if err != nil {
		return nil, trace.Wrap(err)
	}
	return &siteSessionGetChunksResponse{Chunks: chunks}, nil
}

type siteSessionGetChunksCountResponse struct {
	Count uint64 `json:"count"`
}

// siteSessionGetChunksCount returns count of chunks for this session
//
// GET /v1/webapi/sites/:site/sessions/:id/chunkscount
//
// Response body:
//
// {"count": 100}
//
func (m *Handler) siteSessionGetChunksCount(w http.ResponseWriter, r *http.Request, p httprouter.Params, ctx *SessionContext, site reversetunnel.RemoteSite) (interface{}, error) {
	sessionID := p.ByName("sid")

	clt, err := site.GetClient()
	if err != nil {
		return nil, trace.Wrap(err)
	}
	reader, err := clt.GetChunkReader(sessionID)
	if err != nil {
		return nil, trace.Wrap(err)
	}
	defer reader.Close()
	count, err := reader.GetChunksCount()
	if err != nil {
		return nil, trace.Wrap(err)
	}
	return &siteSessionGetChunksCountResponse{Count: count}, nil
}

type siteGetEventsResponse struct {
	Events []lunk.Entry `json:"events"`
}

/* siteGetEvents gets the site session events

 GET /v1/webapi/sites/:site/events?filter=urlencoded filter struct

  filter struct format:

    {
      "start": "RFC339 start",  // start must always be specified
      "end": "RFC3339 end",     // optional end
      "order": 1,               // 1 for asc, -1 for descending
      "session_id": "",         // optional session id to filter by
      "limit": 2                // limit
    }

Response body:

  {"events": [{}]}

*/
func (m *Handler) siteGetEvents(w http.ResponseWriter, r *http.Request, p httprouter.Params, ctx *SessionContext, site reversetunnel.RemoteSite) (interface{}, error) {
	var filter events.Filter
	filterQ := r.URL.Query().Get("filter")
	if filterQ == "" {
		return nil, trace.Wrap(teleport.BadParameter("filter", "missing filter"))
	}
	if err := json.Unmarshal([]byte(filterQ), &filter); err != nil {
		return nil, trace.Wrap(err)
	}
	clt, err := site.GetClient()
	if err != nil {
		return nil, trace.Wrap(err)
	}
	events, err := clt.GetEvents(filter)
	if err != nil {
		return nil, trace.Wrap(err)
	}
	return siteGetEventsResponse{Events: events}, nil
}

type siteGetSessionEventsResponse struct {
	Sessions []session.Session `json:"sessions"`
}

/* siteGetSessionsEvents gets the site session events

 GET /v1/webapi/sites/:site/events/sessions?filter=urlencoded filter struct

  filter struct format:

    {
      "start": "RFC339 start",  // start must always be specified
      "end": "RFC3339 end",     // optional end
      "order": 1,               // 1 for asc, -1 for descending
      "limit": 2                // limit
    }

Response body:

  {"sessions": [{}]}

*/
func (m *Handler) siteGetSessionEvents(w http.ResponseWriter, r *http.Request, p httprouter.Params, ctx *SessionContext, site reversetunnel.RemoteSite) (interface{}, error) {
	var filter events.Filter
	filterQ := r.URL.Query().Get("filter")
	if filterQ == "" {
		return nil, trace.Wrap(teleport.BadParameter("filter", "missing filter"))
	}
	if err := json.Unmarshal([]byte(filterQ), &filter); err != nil {
		return nil, trace.Wrap(err)
	}
	clt, err := site.GetClient()
	if err != nil {
		return nil, trace.Wrap(err)
	}
	sessionEvents, err := clt.GetSessionEvents(filter)
	if err != nil {
		return nil, trace.Wrap(err)
	}
	// get active sessions too
	sessions, err := clt.GetSessions()
	if err != nil {
		return nil, trace.Wrap(err)
	}
	// merge retrieved events and sessions if there's a match
	s2id := make(map[string]*session.Session)
	for i := range sessions {
		s2id[string(sessions[i].ID)] = &sessions[i]
	}
	for i := range sessionEvents {
		id := string(sessionEvents[i].ID)
		sess, ok := s2id[id]
		if ok {
			// replace it with real time data about event
			sessionEvents[i] = *sess
		} else {
			// assume it is not active
			sessionEvents[i].Active = false
		}
	}
	return siteGetSessionEventsResponse{Sessions: sessionEvents}, nil
}

// createSSHCertReq are passed by web client
// to authenticate against teleport server and receive
// a temporary cert signed by auth server authority
type createSSHCertReq struct {
	// User is a teleport username
	User string `json:"user"`
	// Password is user's pass
	Password string `json:"password"`
	// HOTPToken is second factor token
	HOTPToken string `json:"hotp_token"`
	// PubKey is a public key user wishes to sign
	PubKey []byte `json:"pub_key"`
	// TTL is a desired TTL for the cert (max is still capped by server,
	// however user can shorten the time)
	TTL time.Duration `json:"ttl"`
}

// SSHLoginResponse is a response returned by web proxy
type SSHLoginResponse struct {
	// User contains a logged in user informationn
	Username string `json:"username"`
	// Cert is a signed certificate
	Cert []byte `json:"cert"`
	// HostSigners is a list of signing host public keys
	// trusted by proxy
	HostSigners []services.CertAuthority `json:"host_signers"`
}

// createSSHCert is a web call that generates new SSH certificate based
// on user's name, password, 2nd factor token and public key user wishes to sign
//
// POST /v1/webapi/ssh/certs
//
// { "user": "bob", "password": "pass", "hotp_token": "tok", "pub_key": "key to sign", "ttl": 1000000000 }
//
// Success response
//
// { "cert": "base64 encoded signed cert", "host_signers": [{"domain_name": "example.com", "checking_keys": ["base64 encoded public signing key"]}] }
//
func (h *Handler) createSSHCert(w http.ResponseWriter, r *http.Request, p httprouter.Params) (interface{}, error) {
	var req *createSSHCertReq
	if err := httplib.ReadJSON(r, &req); err != nil {
		return nil, trace.Wrap(err)
	}

	cert, err := h.auth.GetCertificate(*req)
	if err != nil {
		return nil, trace.Wrap(err)
	}
	return cert, nil
}

func (h *Handler) String() string {
	return fmt.Sprintf("multi site")
}

// currentSiteShortcut is a special shortcut that will return the first
// available site, is helpful when UI works in single site mode to reduce
// the amount of requests
const currentSiteShortcut = "-current-"

// contextHandler is a handler called with the auth context, what means it is authenticated and ready to work
type contextHandler func(w http.ResponseWriter, r *http.Request, p httprouter.Params, ctx *SessionContext) (interface{}, error)

// siteHandler is a authenticated handler that is called for some existing remote site
type siteHandler func(w http.ResponseWriter, r *http.Request, p httprouter.Params, ctx *SessionContext, site reversetunnel.RemoteSite) (interface{}, error)

// withSiteAuth ensures that request is authenticated and is issued for existing site
func (h *Handler) withSiteAuth(fn siteHandler) httprouter.Handle {
	return httplib.MakeHandler(func(w http.ResponseWriter, r *http.Request, p httprouter.Params) (interface{}, error) {
		ctx, err := h.AuthenticateRequest(w, r, true)
		if err != nil {
			// clear session just in case if the authentication request is not valid
			ClearSession(w)
			return nil, trace.Wrap(err)
		}
		siteName := p.ByName("site")
		if siteName == currentSiteShortcut {
			sites := h.cfg.Proxy.GetSites()
			if len(sites) < 1 {
				return nil, trace.Wrap(teleport.NotFound("no active sites"))
			}
			siteName = sites[0].GetName()
		}
		site, err := h.cfg.Proxy.GetSite(siteName)
		if err != nil {
			return nil, trace.Wrap(err)
		}
		return fn(w, r, p, ctx, site)
	})
}

// withAuth ensures that request is authenticated
func (h *Handler) withAuth(fn contextHandler) httprouter.Handle {
	return httplib.MakeHandler(func(w http.ResponseWriter, r *http.Request, p httprouter.Params) (interface{}, error) {
		ctx, err := h.AuthenticateRequest(w, r, true)
		if err != nil {
			return nil, trace.Wrap(err)
		}
		return fn(w, r, p, ctx)
	})
}

// authenticateRequest authenticates request using combination of a session cookie
// and bearer token
func (h *Handler) AuthenticateRequest(w http.ResponseWriter, r *http.Request, checkBearerToken bool) (*SessionContext, error) {
	logger := log.WithFields(log.Fields{
		"request": fmt.Sprintf("%v %v", r.Method, r.URL.Path),
	})
	cookie, err := r.Cookie("session")
	if err != nil {
		logger.Warningf("missing cookie: %v", err)
		return nil, trace.Wrap(teleport.AccessDenied("missing cookie"))
	}
	d, err := DecodeCookie(cookie.Value)
	if err != nil {
		logger.Warningf("failed to decode cookie: %v", err)
		return nil, trace.Wrap(teleport.AccessDenied("failed to decode cookie"))
	}
	ctx, err := h.auth.ValidateSession(d.User, d.SID)
	if err != nil {
		logger.Warningf("invalid session: %v", err)
		ClearSession(w)
		return nil, trace.Wrap(teleport.AccessDenied("need auth"))
	}
	if checkBearerToken {
		creds, err := roundtrip.ParseAuthHeaders(r)
		if err != nil {
			logger.Warningf("no auth headers %v", err)
			return nil, trace.Wrap(teleport.AccessDenied("need auth"))
		}
		if creds.Password != ctx.GetWebSession().WS.BearerToken {
			logger.Warningf("bad bearer token")
			return nil, trace.Wrap(teleport.AccessDenied("bad bearer token"))
		}
	}
	return ctx, nil
}

func message(msg string) interface{} {
	return map[string]interface{}{"message": msg}
}

func ok() interface{} {
	return message("ok")
}

type Server struct {
	http.Server
}

func New(addr utils.NetAddr, cfg Config) (*Server, error) {
	h, err := NewHandler(cfg)
	if err != nil {
		return nil, err
	}
	srv := &Server{}
	srv.Server.Addr = addr.Addr
	srv.Server.Handler = h
	return srv, nil
}

// CreateSignupLink generates and returns a URL which is given to a new
// user to complete registration with Teleport via Web UI
func CreateSignupLink(hostPort string, token string) string {
	return "https://" + hostPort + "/web/newuser/" + token
}<|MERGE_RESOLUTION|>--- conflicted
+++ resolved
@@ -100,12 +100,8 @@
 const APIVersion = "v1"
 
 // NewHandler returns a new instance of web proxy handler
-<<<<<<< HEAD
-func NewHandler(cfg Config, opts ...HandlerOption) (http.Handler, error) {
+func NewHandler(cfg Config, opts ...HandlerOption) (*Handler, error) {
 	const apiPrefix = "/" + APIVersion
-=======
-func NewHandler(cfg Config, opts ...HandlerOption) (*Handler, error) {
->>>>>>> 2042e462
 	lauth, err := newSessionHandler(!cfg.InsecureHTTPMode, []utils.NetAddr{cfg.AuthServers})
 	if err != nil {
 		return nil, trace.Wrap(err)
@@ -229,13 +225,8 @@
 				}
 			}
 			indexPage.Execute(w, session)
-<<<<<<< HEAD
-=======
-		} else if strings.HasPrefix(r.URL.Path, "/"+Version) {
-			http.StripPrefix("/"+Version, h).ServeHTTP(w, r)
 		} else {
 			http.NotFound(w, r)
->>>>>>> 2042e462
 		}
 	})
 
